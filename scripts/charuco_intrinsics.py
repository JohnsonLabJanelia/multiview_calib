--- conflicted
+++ resolved
@@ -46,10 +46,6 @@
     imsize = frame_0.shape[:2]
     all_im_ids = []
     num_points_thres = 6
-<<<<<<< HEAD
-
-=======
->>>>>>> e080268c
     marker_colors = generate_distinct_colors(number_of_markers)
 
     for im in images:
